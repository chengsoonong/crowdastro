%!TEX root=thesis.tex
\chapter{Galaxies and Active Galactic Nuclei}
\label{cha:astro}

    Modern astronomy relies on observations of deep space. Telescopes image the
    sky in different wavelengths, with different wavelengths each carrying
    different physical meanings. Infrared surveys detect star formation and dust
    in distant galaxies, and radio surveys detect massive objects called active
    galactic nuclei. In this section, we describe what in radio and infrared
    surveys, as well as introducing specific radio and infrared surveys relevant
    to this thesis. We also discuss the motivation behind cross-identifying
    active galactic nuclei with their host galaxies, as well as the inherent
    difficulty in doing so, and hence provide the motivation for this thesis.

    \section{Radio Active Galactic Nuclei}
    \label{sec:agns}

        \begin{figure}[!ht]
            \centering
            \includegraphics[height=0.2\textheight]
                {images/accretion_disk_artist_impression.jpg}
            \caption{An artist's impression of the accretion disk of an active
                galactic nucleus. \emph{Image: NASA/JPL-Caltech}}
            \label{fig:accretion-disk}
        \end{figure}

        \begin{figure}[!ht]
            \centering
            \includegraphics[height=0.3\textheight]
                {images/ESO_Centaurus_A_LABOCA.jpg}
            \caption{Centaurus A, a relatively close radio active galactic
                nucleus. \emph{Image: ESO/WFI (Optical); MPIfR/ESO/APEX/A.Weiss
                et al. (Submillimetre); NASA/CXC/CfA/R.Kraft et al. (X-ray)}}
            \label{fig:centaurus-a}
        \end{figure}

        Many galaxies contain a supermassive black hole in their centre \citeme.
        These black holes accrete matter from the surrounding galaxy in an
        \emph{accretion disk} (Figure \ref{fig:accretion-disk}). The accretion
        process emits huge amounts of light through different physical
        processes. These light-emitting black holes are called active galactic
        nuclei (AGNs). AGNs can be extremely bright, emitting up to $10^{39}$ J
        of energy every second --- nearly a thousand times more energy than our
        entire galaxy emits \citep{begelman84}. AGNs are found throughout the
        universe: The closest known AGN is Centaurus A (shown in Figure
        \ref{fig:centaurus-a}), with $z \approx 0.0018$, and AGNs have been
        detected up to redshifts of $z \approx 7$ \citeme \todo{Convert this
        into a non-redshift distance}.

        \begin{figure}
            \centering
            \includegraphics[height=0.3\textheight]{images/M87_jet.jpg}
            \caption{M87, a giant elliptical galaxy with a jet. \emph{Image:
                NASA and The Hubble Heritage Team (STScI/AURA)}}
            \label{fig:m87}
        \end{figure}

        AGNs produce \emph{jets} from their accretion disk. Jets are long, thin
        streams of matter such as the one shown in Figure \ref{fig:m87}. These
        jets can be very long, with ``giant'' AGNs emitting jets nearly 1 Mpc in
        length \citep{saripalli05}. The process through which jets are emitted
        is currently unknown \citeme.

        Electrons in jets can produce \emph{synchrotron radiation}. This is a
        form of radiation emitted by charged particles travelling at
        relativistic speeds as they accelerate in a magnetic field \citeme.
        Synchrotron radiation is emitted in radio wavelengths, and so AGNs
        emitting synchrotron radiation are called \emph{radio AGNs}. As radio
        AGNs are the focus of this thesis, from this point on ``AGN'' will refer
        only to radio AGNs.

        To fully understand these objects astronomers need data from more than
        just radio surveys. Combining observations of objects in multiple
        wavelengths is therefore a common problem in astronomy, and is called
        \emph{cross-identification} \citep{fan15}. For point sources of light
        this can be straightforward --- the coordinates of each source on the
        sky are well-known and can often be immediately matched throughout
        surveys --- but as it is the jets of AGNs that emit radio, AGNs are not
        point sources. We discuss this in detail in Section
        \ref{sec:radio-cross-identification}.

    \section{Astronomical Observations}
    \label{sec:astronomical-observations}

        When observing the sky, we can think about the sky as being projected
        onto a spherical surface surrounding the earth. All objects we see with
        telescopes are flat on the sky, and we only have limited tools to
        determine their distances and scales. In this section, we describe the
        coordinate systems and units used to describe these objects.

        \subsection{Astronomical Coordinates}
        \label{sec:coordinates}

            Astronomy uses the \emph{equatorial coordinate system} to describe
            the positions of objects on the sky. Each position on the sky is
            described by two numbers: the \emph{right ascension} (RA) and the
            \emph{declination} (dec).

            \begin{figure}[!ht]
                \centering
                \includegraphics[width=0.5\textwidth]{images/ra-dec}
                \caption{The equatorial coordinate system used in astronomy.}
                \label{fig:equatorial-coordinates}
            \end{figure}

            The right ascension of an object is the angle eastward from the
            vernal equinox to the object along the celestial equator. It is
            measured in hours (h), minutes (min), and seconds (s). There are 60
            seconds in 1 minute, 60 minutes in 1 hour, and 1 hour is equal to 15
            degrees. Right ascension ranges between 0h and 24h, where both 0h
            and 24h are located at the vernal equinox. The declination of an
            object is the angle northward from the celestial equator to the
            object. It is measured in degrees (${}^\circ$), arcminutes ($'$),
            and arcseconds ($"$). Declination ranges between $-90^\circ$ and
            $90^\circ$, where $-90^\circ$ is the declination of the south
            celestial pole and $90^\circ$ is the declination of the north
            celestial pole. The right ascension and declination are shown in
            Figure \ref{fig:equatorial-coordinates}. It is important to note
            that while right ascension and declination are both measured in
            minutes and seconds, these are \emph{different} minutes and seconds.
            1 minute (right ascension) is equal to 15 arcminutes (declination).

            Objects are usually given a International Astronomical Union (IAU)
            name based on their coordinates. This name includes the catalogue
            that identified the object, the right ascension, and the
            declination. For example, ATLAS3 J002925.7-440256C is from the third
            release of the ATLAS catalogue, and is located at 00h 29m 25.7s
            $-44^\circ$ $02'$ $56"$.

        \subsection{Wavelength and Frequency}
        \label{sec:wavelength}

            Light is an electromagnetic wave, and like all waves, it has
            \emph{wavelength} and \emph{frequency}. The wavelength of light is
            the distance between two neighbouring peaks; it is measured in
            metres (m) and usually denoted $\lambda$. The frequency of light is
            the number of waves per second; it is measured in hertz (Hz) and
            usually denoted $\nu$. Wavelength and frequency are related by the
            formula
            \[
                c = \lambda \nu,
            \]
            where $c$ is the speed of light.

            Humans can see a limited range of wavelengths of light. In this
            range, the wavelength of light corresponds to its colour: Blue light
            has shorter wavelength (and higher frequency) than red light.
            Outside of this range, light still has various different
            ``colours'', but we cannot see them. Different ranges of wavelength
            are assigned different names, such as infrared, x-ray, and radio.

            When objects emit light, the wavelength depends on the process by
            which the light was emitted. For example, thermal radiation is
            emitted by all objects based entirely on the temperature of the
            object, with hotter objects emitting light with shorter wavelengths.
            Another example is synchrotron radiation (Section \ref{sec:agns}),
            which is emitted in radio wavelengths.

            Since telescopes generally only detect brightnesses of objects in
            the sky, and different wavelengths of radiation require different
            mechanisms to detect, telescopes are designed to measure radiation
            only at specific ranges of wavelengths. Separate measurements of
            wavelength are later combined for analysis.

        \subsection{Flux and Magnitude}

            The \emph{flux density} of an object is its energy output per unit
            time per unit area. It is denoted $f$ and is measured in $\text{W
            m}^{-2}$. The flux density is given by
            \[
                f = \frac{1}{A}\frac{\text{d}E}{\text{d}t}
            \]
            where $E$ is the energy received from the object and $t$ is the
            time. We cannot usually measure the flux over all frequencies, so
            usually flux is observed over a specific frequency range $\Delta
            \nu$. The
            \emph{spectral flux density} is then the limit of this as the
            frequency range approaches zero, i.e.
            \[
                f_\nu = \frac{1}{A}\frac{\text{d}^2E}{\text{d}\nu\text{d}t}
            \]
            where $A$ is the area of the object on the sky. The spectral flux
            density is measured in janskys (Jy), an astronomical unit equal to
            $10^{-26} \text{ W m}^{-2} \text{ Hz}^{-1}$ \citep{francis08}.

            The \emph{apparent magitude}, $m$, of an object is a logarithmic
            measure of its apparent brightness seen from Earth, relative to the
            star Vega \citep{francis08}. The difference between the magnitudes
            of two objects, $m_1$ and $m_2$, represents the logarithm of the
            ratio of their flux densities
            \begin{equation}
                \label{eq:magnitude-difference}
                m_2 - m_1 = -2.5 \log_{10} \left(\frac{f_2}{f_1}\right)
            \end{equation}
            and so the apparent magnitude is given by
            \begin{equation}
                \label{eq:apparent-magnitude}
                m = -2.5 \log_{10} \left(\frac{f}{f_{\text{Vega}}}\right)
            \end{equation}
            where $f$ is the flux density of the object and $f_{\text{Vega}}$ is
            the flux density of Vega, measured at the same frequency.

    \section{Radio Surveys}
    \label{sec:radio-surveys}

        A \emph{survey} is an image of the sky made with repeated observations
        in specific wavelengths, aiming to comprehensively cover some large area
        of the sky. In this section we look at EMU and ATLAS, two surveys in
        radio wavelengths that are relevant to this thesis.

        \begin{figure}[!ht]
            \centering
            \includegraphics[width=0.8\textwidth]{images/skymap2.pdf}
            \caption{A map of the sky, showing the FIRST and EMU radio surveys,
                and the SWIRE infrared survey. The ATLAS radio survey
                covers both the CDFS and ELAIS-S1 fields. The WISE infrared
                survey covers the entire sky.}
        \end{figure}

        \subsection{EMU: Evolutionary Map of the Universe}
        \label{sec:emu}

            The largest existing radio survey is currently the NRAO VLA Sky
            Survey (NVSS) \citep{condon98}, which covers the entire northern sky
            as far south as $-40^\circ$. However, NVSS has low sensitivity, only
            detecting objects brighter than $2.5$ mJy. NVSS also has relatively
            low resolution, only resolving objects to $45''$. The most sensitive
            existing radio survey is of the Lockman hole \citep{owen08}, which
            only covered around $0.1$ square degrees of the sky, but detected
            objects as dim as $0.015$ mJy with an angular resolution of $1.6''$.
            The Evolutionary Map of the Universe (EMU) is an upcoming deep radio
            survey that aims to provide both high sensitivity and wide coverage
            of the radio sky \citep{norris11}. EMU will be sensitive to objects
            to around $0.015$ mJy with an angular resolution of around $10''$,
            and cover the entire southern sky as far north as $30^\circ$. The
            survey is expected to find huge numbers of radio objects --- while
            the Australia Telescope Large Area Survey [ATLAS] (which has similar
            resolution and sensitivity to EMU) has detected around 4000 radio
            objects, EMU is expected to find \emph{70 million}
            \citep{banfield15}. Such a large number of detected objects will
            make analysis of the data considerably more difficult than analysis
            of existing surveys has been. Analysis of EMU will be impossible by
            hand, and will therefore require algorithms to process the data.
            With so many new objects it is likely that many objects will not fit
            existing models, meaning that model-based approaches to data
            processing may be ineffective. It is this problem that motivates the
            development of new, machine-learned algorithms for processing
            astronomical data at these large scales. While the EMU survey data
            is not yet released, development of such algorithms can begin by
            looking at other datasets with similar sensitivity and resolution,
            such as ATLAS (Section \ref{sec:atlas}).

            EMU aims to fulfil a number of scientific goals, including:
            \begin{itemize}
                \setlength\itemsep{0 pt}
                \item investigating the evolution of galaxies and supermassive
                    black holes,
                \item exploring the large-scale structure and cosmology of the
                    universe,
                \item developing a catalogue of radio objects in the southern
                    sky,
                \item looking for never-before-seen astronomical objects, and
                \item testing strategies for dealing with data from the upcoming
                    Square Kilometre Array (SKA) telescope.
            \end{itemize}

        \subsection{ATLAS: The Australia Telescope Large Area Survey}
        \label{sec:atlas}

            \begin{figure}[!ht]
                \centering
                \includegraphics[width=0.8\linewidth,]{images/CDFS_bitmap}
                \caption{ATLAS observations of CDFS.
                    Reproduced from \citet{franzen15}.}.
                \label{fig:cdfs}
            \end{figure}

            The Australia Telescope Large Area Survey (ATLAS) is a high
            sensitivity radio survey which aims to help understand the evolution
            of early galaxies \citep{norris06}. The Australia Telescope Compact
            Array was used to image two small areas of the sky: the Chandra Deep
            Field South (CDFS), and the European Large Area ISO Survey - South 1
            (ELAIS-S1) field. CDFS and ELAIS-S1 are areas of the sky with few
            nearby objects, meaning that observations in these fields are of
            very old, distant objects. These fields in particular were chosen
            because they are the two fields imaged in the Spitzer Wide-area
            Infrared Extragalactic Survey (SWIRE, Section \ref{sec:swire})
            visible from the southern hemisphere. SWIRE produced high-resolution
            infrared images of its fields, allowing all objects detected in the
            ATLAS radio images to be cross-identified with their infrared
            counterparts.

            ATLAS is considered a pilot survey for EMU. EMU and ATLAS image the
            same wavelengths with similar resolution and sensitivity, so tools
            and methods developed to process and interpret ATLAS data are
            expected to work well on the data produced by EMU.

            ATLAS provides both a catalogue of detected radio objects and a
            radio image of the CDFS and ELAIS-S1 fields. The CDFS image covers a
            total area of 3.7 square degrees and the ELAIS-S1 image covers a
            total area of 2.7 square degrees. The CDFS image is shown in Figure
            \ref{fig:cdfs}. The catalogue is a list of all objects detected in
            the images with a peak or integrated flux more than 5 times the
            background noise levels. For each object, the catalogue lists
            \begin{itemize}
                \setlength\itemsep{0 pt}
                \item an survey identifier,
                \item an IAU name,
                \item a position on the sky of the peak flux,
                \item a peak flux density,
                \item an integrated flux density,
                \item an angular size,
                \item whether the object is extended or compact, and
                \item a spectral index,
            \end{itemize}
            as well as uncertainties associated with each measurement
            \citep{franzen15}.

    \section{Infrared Surveys}
    \label{sec:infrared-surveys}

        \subsection{WISE: Wide-field Infrared Survey Explorer}
        \label{sec:wise}

            \begin{figure}[!ht]
                \centering
                \includegraphics[width=0.5\textwidth]
                    {images/WISE_3h30m05.24s-28d34m46.3s.png}
                \caption{Patch of the WISE multi-wavelength composite image
                    centred on 3h30m05.24s -28d34m46.3s.}
                \label{fig:wise}
            \end{figure}

            The Wide-field Infrared Survey Explorer (WISE) is an orbital
            infrared telescope. In 2009--2010 it was used to survey the entire
            sky in four wavelengths: 3.4 $\mu$m, 4.6 $\mu$m, 12 $\mu$m, and 22
            $\mu$m. These wavelengths are referred to as WISE bands $w1$, $w2$,
            $w3$, and $w4$, respectively. WISE images have resolutions of
            $6''$--$12''$, with sensitivity between $0.08$ and $6$ mJy,
            corresponding to the detection of sources between $16.5$ and $7.9$
            magnitude \citep{wright10}.

            The AllWISE catalogue \citep{cutri13} is the most recent WISE
            catalogue. For each object detected, the catalogue includes the
            magnitudes in each WISE band, as well as a number of other features
            we do not make use of in this thesis. We will refer to the
            magnitudes in each band by the names of the bands (i.e. $w1$ --
            $w4$).

            The main goal of WISE was to provide a map of the whole sky in
            infrared wavelengths for many different reasons: infrared
            measurements may be used to detect and classify distant galaxies,
            measurements can be cross-identified to complement other surveys,
            and so on. There are many other scientific goals of WISE; these are
            described in detail by \citet{wright10}.

        \subsection{SWIRE: Spitzer Wide-area Infrared Extragalactic Survey}
        \label{sec:swire}

            \begin{figure}[!ht]
                \centering
                \includegraphics[width=0.5\textwidth]{images/swire_small.jpg}
                \caption{Patch of the SWIRE multi-wavelength composite image
                    centred on 3h30m05.24s -28d34m46.3s. This is the same region
                    of the sky as the WISE image in Figure \ref{fig:wise}.}
            \end{figure}

            The Spitzer Wide-Area Infrared Extragalactic Survey (SWIRE) is an
            infrared survey of seven fields of the sky
            \citep{lonsdale03}. These fields --- ELAIS-S1, ELAIS-N1, ELAIS-N2,
            Lockman, CDFS, and Lonsdale --- are called the \emph{SWIRE fields},
            totalling 63.2 $\deg^2$ in area. ELAIS-S1 and CDFS are in the
            southern sky; all other fields are in the northern sky. SWIRE is a
            multi-wavelength survey, observing at four wavelengths: 3.6 $\mu$m,
            4.5 $\mu$m, 5.8 $\mu$m, and 8.0 $\mu$m.

            While SWIRE covers far less area of the sky than WISE, it does so at
            considerably higher resolution and sensitivity: \todo{Find
            resolution of SWIRE} and $7.3 - 32.5$ $\mu$Jy, respectively.

            SWIRE aimed to investigate the evolution of galaxies and AGNs and
            the relationship between galaxies and AGNs \citep{surace05}.

    \section{Radio Cross-identification}
    \label{sec:radio-cross-identification}

        \subsection{Motivation}
        \label{sec:cross-identification-motivation}

        The main goal of cross-identifying AGNs is to better understand the
        relationship between AGNs and star-forming activity in their host
        galaxies \citep{norris06}.

        While we cannot observe the black holes of AGNs directly, we can observe
        the radio emissions from their jets. These could then be matched to the
        galaxies hosting the black holes, allowing us to learn more about the
        galaxy, the black hole, and the surrounding environment. These host
        galaxies are not visible in radio wavelengths,

        \todo{Rewrite + finish}

        \subsection{Norris et al. Catalogue}
        \label{sec:norris}

            \begin{itemize}
                \item Norris provided a catalogue of cross-identifications
                \item The catalogue is ``expert'' data, so sorted through by actual astronomers
                \item The catalogue contains the names and locations of each component and matches them to the corresponding SWIRE objects
                \item The catalogue also contains the flux associated with the SWIRE object
                \item Estimated $9.02\%$ false cross-identifications
            \end{itemize}

        \subsection{Fan et al. Catalogue}
        \label{sec:fan}

            \begin{itemize}
                \item Bayesian hypothesis testing to fit models to the ATLAS catalogue
                \item Doesn't detect IR sources not in catalogue
                \item Matches within 2'
                \item Matched 564 radio objects identically to Norris, missed 31 Norris identified, and identified an additional 62
            \end{itemize}

    \section{Radio Galaxy Zoo}
    \label{sec:radio-galaxy-zoo}

<<<<<<< HEAD
        % \begin{itemize}
=======
        \begin{figure}
            \centering
            \begin{subfigure}[t]{0.3\textwidth}
                \centering
                \includegraphics[height=2in]{images/rgz_radio.png}
                % These empty captions give us something to reference later.
                \caption{}
                \label{fig:rgz-interface-a}
            \end{subfigure}%
            ~
            \begin{subfigure}[t]{0.3\textwidth}
                \centering
                \includegraphics[height=2in]{images/rgz_ir.png}
                \caption{}
                \label{fig:rgz-interface-b}
            \end{subfigure}%
            ~
            \begin{subfigure}[t]{0.3\textwidth}
                \centering
                \includegraphics[height=2in]{images/rgz_done.png}
                \caption{}
                \label{fig:rgz-interface-c}
            \end{subfigure}
            \caption{Radio Galaxy Zoo volunteer workflow.\\
                \protect\makebox[1.5cm][r]{\ref{fig:rgz-interface-a}}
                    Volunteers are first asked to identify associated radio
                    objects.\\
                \protect\makebox[1.5cm][r]{\ref{fig:rgz-interface-b}}
                    Volunteers then cross-identify the radio objects with the
                    corresponding host galaxy.\\
                \protect\makebox[1.5cm][r]{\ref{fig:rgz-interface-c}}
                    This is repeated for all radio objects in the image.}
            \label{fig:rgz-interface}
        \end{figure}

        \begin{itemize}
>>>>>>> a3c35c5a
            % \item The Norris catalogue is manual expert classifications, which scales terribly (especially for EMU)
            % \item The Fan catalogue is model-based, so might miss things that are unusual
            % \item Radio Galaxy Zoo is an attempt to generate a catalogue of cross-identifications for the ATLAS and FIRST surveys using crowdsourcing
            % \item This is an example of citizen science, see also Lintott et al. Galaxy Zoo
            % \item Aims to have non-experts classify radio objects \cite{norris16}
            % \item 20 classifications for complex objects, 5 for compact \cite{banfield15}
            % \item Launched in December 2013
            % \item Resulted in x cross-identifications of FIRST and ATLAS
            % \item Brief description of how it works
            % \item Citizen scientists also found one of the largest known WATs \cite{banfield16}
        %     \item The plan is to use RGZ as a training set for next-generation cross-identification and classification algorithms
        % \end{itemize}

    The \citeauthor{norris06} catalogue is highly accurate, but manual expert
    cross-identification of radio surveys is impractical for large surveys. The
    CDFS field examined by \citeauthor{norris06} only contains around 2400 radio
    objects, which is small even compared to existing surveys (e.g. FIRST
    \citep{becker95} found 946 000 radio sources). Automated algorithms such as
    \citeauthor{fan15} scale better, but most such algorithms are still in their
    infancy \citeauthor{norris16} and many are model-based, potentially missing
    many sources that do not fit the models. The Radio Galaxy Zoo project
    \citep{banfield15} provides a different approach: Allow many non-expert
    volunteers to manually cross-identify radio sources with their infrared host
    galaxies.

    Radio Galaxy Zoo is a website where volunteers are presented with a radio
    image from ATLAS or FIRST and a corresponding infrared image from SWIRE or
    WISE, and are tasked with matching the radio source with its host galaxy, as
    well as identifying which radio objects are associated with the same host
    galaxy (e.g., two radio objects may represent two jets of one AGN). While
    both the cross-identification task and the radio object association task are
    astronomically interesting, we focus only on the cross-identification task
    for this thesis. An example of the workflow presented to volunteers is shown
    in Figure \ref{fig:rgz-interface}.

    Since its launch in December 2013, the Radio Galaxy Zoo project has labelled
    over 100~000 radio objects. One particularly notable result is the discovery
    of one of the largest known wide-angled tail AGNs by two volunteers, which
    would be impossible to detect in current automated algorithms
    \citep{banfield16}.

    The Radio Galaxy Zoo dataset contains around 177~000 images from FIRST, and
    2400 images of the CDFS field from ATLAS. The ATLAS images of the ELAIS-S1
    field are not included, and may be used as a testing set for
    cross-identification algorithms trained on the Radio Galaxy Zoo in the
    future. Each image is a 2 arcminute-wide square.

    To help reduce noise in the labels, each compact radio object is shown to 5
    volunteers, and each complex radio object is shown to 20 volunteers.

    The labels are stored in a MongoDB database as a collection of associated
    radio objects and the corresponding pixel locations of the volunteers'
    clicks, as well as the right ascension and declination of the radio object.
    The radio and infrared image patches associated with each radio object are
    also included alongside the database.

    In this thesis, we will train machine learning algorithms to perform the
    cross-identification task trained on ATLAS-CDFS labels from the Radio Galaxy
    Zoo.

%     Radio Galaxy Zoo volunteers are first asked to select combinations of
%     radio objects that correspond to one radio source, and are then asked to
%     select the location of the corresponding host galaxy \citep{banfield15}.
%     Each radio subject is labelled by multiple volunteers. These labels are
%     then collated as follows. First, the most common combination of radio
%     objects is selected, and all labels that have a different combination are
%     discarded. This radio combination is called the consensus radio
%     combination. Then, the density of host location labels is estimated using
%     Gaussian kernel density estimation (KDE), and the highest density location
%     is selected. This is called the consensus host location. The consensus
%     host location is then matched to the nearest infrared object.

%     An alternative way to find the consensus host location is by using a
%     clustering algorithm such as $k$-means. Host locations are clustered and
%     the cluster containing the most locations is taken to represent the
%     consensus; the consensus location is then the mean of the cluster. This is
%     faster and more robust than using KDE, but requires $k$ to be known. $k$
%     can be estimated using an algorithm such as PG-means \citep{hamerly07} or
%     by choosing $k$ to minimise some information criterion
%     \todo{cite:sklearn}. The consensus labels for the data associated with
%     this thesis were found in this way, fitting a Gaussian mixture model to
%     the host locations with the number of Gaussians chosen to minimise the
%     Bayesian information criterion.

%     Repeated volunteer labelling helps to reduce noise in the labels. This is
%     necessary as the volunteers are not experts, and may incorrectly label the
%     subject. The hope is that the majority of volunteers will correctly label
%     subjects, which seems to be the case for radio subjects where more than
%     75\% of volunteers agree \citep{banfield15}. The number of times a radio
%     subject is shown to different volunteers is called the redundancy. The
%     redundancy is 5 if the subject is a compact source, and 20 for all other
%     sources. These numbers were chosen based on the redundancy levels of the
%     original Galaxy Zoo project [Banfield, personal communication] \todo{Is
%     this how to cite personal communication? Alternatively, is this written
%     down somewhere?}. Since labels with radio combinations that disagree with
%     the consensus are discarded, the redundancy is usually lower in practice
%     when finding the host location. This can lead to very low redundancy input
%     to KDE, causing KDE to fail. This failure can usually be caught, but the
%     existing solution in this case is to take the mean of all host locations.
%     This is not the consensus host location in general. Another effect is that
%     since more complex sources have higher levels of disagreement in the radio
%     combination stage, more complex sources have more discarded volunteer
%     labels, and thus lower redundancy --- so more complex sources have more
%     noise in their labels.<|MERGE_RESOLUTION|>--- conflicted
+++ resolved
@@ -423,9 +423,6 @@
     \section{Radio Galaxy Zoo}
     \label{sec:radio-galaxy-zoo}
 
-<<<<<<< HEAD
-        % \begin{itemize}
-=======
         \begin{figure}
             \centering
             \begin{subfigure}[t]{0.3\textwidth}
@@ -461,8 +458,6 @@
             \label{fig:rgz-interface}
         \end{figure}
 
-        \begin{itemize}
->>>>>>> a3c35c5a
             % \item The Norris catalogue is manual expert classifications, which scales terribly (especially for EMU)
             % \item The Fan catalogue is model-based, so might miss things that are unusual
             % \item Radio Galaxy Zoo is an attempt to generate a catalogue of cross-identifications for the ATLAS and FIRST surveys using crowdsourcing
